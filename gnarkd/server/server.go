// Copyright 2020 ConsenSys Software Inc.
//
// Licensed under the Apache License, Version 2.0 (the "License");
// you may not use this file except in compliance with the License.
// You may obtain a copy of the License at
//
//     http://www.apache.org/licenses/LICENSE-2.0
//
// Unless required by applicable law or agreed to in writing, software
// distributed under the License is distributed on an "AS IS" BASIS,
// WITHOUT WARRANTIES OR CONDITIONS OF ANY KIND, either express or implied.
// See the License for the specific language governing permissions and
// limitations under the License.

// Package server implements a gRPC server following protobuf description of the proof service in gnarkd/pb.
package server

import (
	"bytes"
	context "context"
	"errors"
	"fmt"
	"io"
	"io/ioutil"
	"net"
	"os"
	"path/filepath"
	"sync"
	"time"

	"github.com/google/uuid"
	"go.uber.org/zap"

	"github.com/consensys/gnark-crypto/ecc"
	"github.com/consensys/gnark-crypto/kzg"

	"github.com/consensys/gnark/backend"
	"github.com/consensys/gnark/backend/groth16"
	"github.com/consensys/gnark/backend/plonk"
	"github.com/consensys/gnark/gnarkd/pb"
)

const (
	gcTicker     = time.Minute * 2 // gc running periodically
	defaultTTL   = time.Hour * 3   // default TTL for keeping jobs in Server.jobs
	jobQueueSize = 10
)

var (
	errJobExpired   = errors.New("job expired")
	errJobCancelled = errors.New("job cancelled")
)

// Server implements Groth16Server
type Server struct {
	pb.UnimplementedZKSnarkServer
	circuits   map[string]circuit // not thread safe as it is loaded once only
	jobs       sync.Map           // key == uuid[string], value == proveJob
	chJobQueue chan jobID
	log        *zap.SugaredLogger
	circuitDir string
	ctx        context.Context
}

// NewServer returns a server implementing the service as defined in pb/gnarkd.proto
func NewServer(ctx context.Context, log *zap.SugaredLogger, circuitDir string) (*Server, error) {
	if log == nil {
		return nil, errors.New("please provide a logger")
	}
	s := &Server{
		ctx:        ctx,
		log:        log,
		circuitDir: circuitDir,
	}
	if err := s.loadCircuits(); err != nil {
		return nil, err
	}
	s.chJobQueue = make(chan jobID, jobQueueSize)
	go s.startWorker(ctx)
	go s.startGC(ctx)
	return s, nil
}

// StartWitnessListener listen on given socket for incoming connection
// and read and try to interpret stream of bytes as a circuit witness
func (s *Server) StartWitnessListener(l net.Listener) {
	for {
		c, err := l.Accept()
		if err != nil {
			s.log.Fatalw("couldn't accept connection on witness tcp socket", "err", err)
		}
		go s.receiveWitness(c)
	}
}

// GC periodically walk through the jobs to remove them from the cache if TTL is expired.
func (s *Server) startGC(ctx context.Context) {
	gcTicker := time.NewTicker(gcTicker)
	for {
		select {
		case <-ctx.Done():
			gcTicker.Stop()
			s.log.Info("stopping GC (context is Done())")
			return
		case <-gcTicker.C:
			s.log.Debug("running GC")
			s.jobs.Range(func(k, v interface{}) bool {
				job := v.(*proveJob)
				if s.isExpired(job) {
					s.log.Infow("job TTL expired", "jobID", job.id.String())
					s.jobs.Delete(job.id)
				}
				return true
			})
		}
	}
}

// worker executes groth16 prove async calls (listens to s.chJobQueue)
func (s *Server) startWorker(ctx context.Context) {
	s.log.Info("starting worker")
	var buf bytes.Buffer
	for {
		select {
		case <-ctx.Done():
			s.log.Info("stopping worker (context is Done())")
			return
		case jobID, ok := <-s.chJobQueue:
			if !ok {
				s.log.Info("stopping worker (s.chJobQueue is closed)")
				return
			}
			s.log.Infow("executing job", "jobID", jobID)

			_job, ok := s.jobs.Load(jobID)
			if !ok {
				s.log.Errorw("inconsistant Server state: received a job in the job queue, that's not in the job sync.Map", "jobID", jobID)
				continue
			}
			job := _job.(*proveJob)

			if s.isExpired(job) {
				s.log.Warnw("job TTL expired", "jobID", job.id.String())
				continue
			}

			s.updateJobStatusOrDie(job, pb.ProveJobResult_RUNNING)

			// note that job.witness and job.prove can only be accessed by this go routine at this point
			circuit, ok := s.circuits[job.circuitID]
			if !ok {
				s.log.Fatalw("inconsistant Server state: couldn't find circuit pointed by job", "jobID", jobID.String(), "circuitID", job.circuitID)
			}

			// run prove
			var proof io.WriterTo
			var err error
			if circuit.backendID == backend.GROTH16 {
				proof, err = groth16.ReadAndProve(circuit.ccs, circuit.groth16.pk, bytes.NewReader(job.witness))
			} else if circuit.backendID == backend.PLONK {
				proof, err = plonk.ReadAndProve(circuit.ccs, circuit.plonk.pk, bytes.NewReader(job.witness))
			}

			job.witness = nil // set witness to nil
			if err != nil {
				s.log.Errorw("proving job failed", "jobID", jobID.String(), "circuitID", job.circuitID, "err", err)
				job.err = err
				s.updateJobStatusOrDie(job, pb.ProveJobResult_ERRORED)
				continue
			}

			// serialize proof
			buf.Reset()
			_, err = proof.WriteTo(&buf)
			if err != nil {
				s.log.Errorw("couldn't serialize proof", "err", err)
				job.err = err
				s.updateJobStatusOrDie(job, pb.ProveJobResult_ERRORED)
				continue
			}

			s.log.Infow("successfully computed proof", "jobID", job.id)
			job.proof = buf.Bytes()
			s.updateJobStatusOrDie(job, pb.ProveJobResult_COMPLETED)
		}
	}
}

func (s *Server) isExpired(job *proveJob) bool {
	job.Lock()
	defer job.Unlock()

	if job.expiration.Before(time.Now()) {
		job.status = pb.ProveJobResult_ERRORED
		job.err = errJobExpired
		for _, ch := range job.subscribers {
			ch <- struct{}{}
		}
		return true
	}
	return false
}

func (s *Server) updateJobStatusOrDie(job *proveJob, status pb.ProveJobResult_Status) {
	if err := job.setStatus(status); err != nil {
		s.log.Fatalw("when updating job status", "err", err, "jobID", job.id.String())
	}
}

func (s *Server) receiveWitness(c net.Conn) {
	s.log.Infow("receiving a witness", "remoteAddr", c.RemoteAddr().String())

	// success handler
	success := func() {
		if _, err := c.Write([]byte("ok")); err != nil {
			s.log.Errorw("when responding OK on witness socket", "err", err)
		}
		if err := c.Close(); err != nil {
			s.log.Errorw("when closing", "err", err)
		}
	}

	// fail handler
	fail := func(err error) {
		s.log.Errorw("receive witness failed", "err", err)
		if _, err := c.Write([]byte("nok")); err != nil {
			s.log.Errorw("when responding NOK on witness socket", "err", err)
		}
		if err := c.Close(); err != nil {
			s.log.Errorw("when closing", "err", err)
		}
	}

	// read jobID
	var bufJobID [jobIDSize]byte
	if _, err := io.ReadFull(c, bufJobID[:]); err != nil {
		fail(err)
		return
	}

	// parse jobid
	var jobID uuid.UUID
	if err := jobID.UnmarshalBinary(bufJobID[:]); err != nil {
		fail(err)
		return
	}

	// find job
	_job, ok := s.jobs.Load(jobID)
	if !ok {
		fail(fmt.Errorf("unknown jobID %s", jobID.String()))
		return
	}

	// check job status
	job := _job.(*proveJob)
	job.Lock()
	if job.status != pb.ProveJobResult_WAITING_WITNESS {
		job.Unlock()
		fail(fmt.Errorf("job is not waiting for witness, jobID %s", jobID.String()))
		return
	}

	// /!\  keeping the lock on the job while we get the witness /!\

	circuit, ok := s.circuits[job.circuitID]
	if !ok {
		s.log.Fatalw("inconsistant Server state: couldn't find circuit pointed by job", "jobID", jobID.String(), "circuitID", job.circuitID)
	}

	wBuf := make([]byte, circuit.fullWitnessSize)
	if _, err := io.ReadFull(c, wBuf); err != nil {
		job.Unlock()
		fail(err)
		return
	}
	job.witness = wBuf
	job.Unlock()
	s.updateJobStatusOrDie(job, pb.ProveJobResult_QUEUED)
	s.chJobQueue <- jobID // queue the job

	success()
}

// loadCircuits walk through s.circuitDir and caches proving keys, verifying keys, and CCS
// path must be circuits/provingScheme/curveID/circuitName/ and contains circuit .ccs file and precomputed data (pk, vk or .data files)
// TODO @gbotrel caching strategy, v1 caches everything.
func (s *Server) loadCircuits() error {
	s.circuits = make(map[string]circuit)
	// ensure root dir exists
	if _, err := os.Stat(s.circuitDir); err != nil {
		if os.IsNotExist(err) {
			return fmt.Errorf("directory %s doesn't exist", s.circuitDir)
		}
		return err
	}

<<<<<<< HEAD
	curves := []ecc.ID{ecc.BN254, ecc.BLS12_381, ecc.BLS12_377, ecc.BW6_761, ecc.BLS24_315, ecc.BW6_633}
	for _, curve := range curves {
		curveDir := filepath.Join(s.circuitDir, curve.String())
=======
	for _, b := range backend.Implemented() {
		backendDir := filepath.Join(s.circuitDir, b.String())
		for _, curve := range ecc.Implemented() {
			curveDir := filepath.Join(backendDir, curve.String())
>>>>>>> 5533ed27

			subDirectories, err := ioutil.ReadDir(curveDir)
			if err != nil {
				continue
			}

			for _, f := range subDirectories {
				if !f.IsDir() {
					continue
				}

				if err := s.loadCircuit(b, curve, filepath.Join(curveDir, f.Name())); err != nil {
					return err
				}
			}

		}

	}

	if len(s.circuits) == 0 {
		return fmt.Errorf("didn't find any circuits in %s", s.circuitDir)
	}

	return nil
}

func (s *Server) loadCircuit(backendID backend.ID, curveID ecc.ID, baseDir string) error {
	circuitID := fmt.Sprintf("%s/%s/%s", backendID.String(), curveID.String(), filepath.Base(baseDir))
	s.log.Debugw("looking for circuit in", "dir", circuitID)

	// list files in dir
	files, err := ioutil.ReadDir(baseDir)
	if err != nil {
		return err
	}

	// empty circuit with nil values
	circuit := circuit{
		backendID: backendID,
		curveID:   curveID,
	}

	for _, f := range files {
		if f.IsDir() {
			continue
		}
		if backendID == backend.GROTH16 {
			switch filepath.Ext(f.Name()) {
			case pkExt:
				if circuit.groth16.pk != nil {
					return fmt.Errorf("%s contains multiple %s files", baseDir, pkExt)
				}
				circuit.groth16.pk = groth16.NewProvingKey(curveID)
				if err := loadGnarkObject(circuit.groth16.pk, filepath.Join(baseDir, f.Name())); err != nil {
					return err
				}
			case vkExt:
				if circuit.groth16.vk != nil {
					return fmt.Errorf("%s contains multiple %s files", baseDir, pkExt)
				}
				circuit.groth16.vk = groth16.NewVerifyingKey(curveID)
				if err := loadGnarkObject(circuit.groth16.vk, filepath.Join(baseDir, f.Name())); err != nil {
					return err
				}
			case circuitExt:
				if circuit.ccs != nil {
					return fmt.Errorf("%s contains multiple %s files", baseDir, pkExt)
				}
				circuit.ccs = groth16.NewCS(curveID)
				if err := loadGnarkObject(circuit.ccs, filepath.Join(baseDir, f.Name())); err != nil {
					return err
				}
			}
		} else if backendID == backend.PLONK {
			switch filepath.Ext(f.Name()) {
			case pkExt:
				if circuit.plonk.pk != nil {
					return fmt.Errorf("%s contains multiple %s files", baseDir, pkExt)
				}
				circuit.plonk.pk = plonk.NewProvingKey(curveID)
				if err := loadGnarkObject(circuit.plonk.pk, filepath.Join(baseDir, f.Name())); err != nil {
					return err
				}
			case circuitExt:
				if circuit.ccs != nil {
					return fmt.Errorf("%s contains multiple %s files", baseDir, pkExt)
				}
				circuit.ccs = plonk.NewCS(curveID)
				if err := loadGnarkObject(circuit.ccs, filepath.Join(baseDir, f.Name())); err != nil {
					return err
				}
			case kzgExt:
				if circuit.plonk.kzgSRS != nil {
					return fmt.Errorf("%s contains multiple %s files", baseDir, pkExt)
				}
				circuit.plonk.kzgSRS = kzg.NewSRS(curveID)
				if err := loadGnarkObject(circuit.plonk.kzgSRS, filepath.Join(baseDir, f.Name())); err != nil {
					return err
				}
			}
		}
	}

	// ensure our circuit is full.
	if circuit.ccs == nil {
		return fmt.Errorf("%s contains no %s files", baseDir, circuitExt)
	}
	if backendID == backend.GROTH16 {
		if circuit.groth16.pk == nil {
			return fmt.Errorf("%s contains no %s files", baseDir, pkExt)
		}
		if circuit.groth16.vk == nil {
			return fmt.Errorf("%s contains no %s files", baseDir, vkExt)
		}
	} else if backendID == backend.PLONK {
		if circuit.plonk.pk == nil {
			return fmt.Errorf("%s contains no %s files", baseDir, pkExt)
		}
		if circuit.plonk.kzgSRS == nil {
			return fmt.Errorf("%s contains no %s files", baseDir, kzgExt)
		}
		if err := circuit.plonk.pk.InitKZG(circuit.plonk.kzgSRS); err != nil {
			return fmt.Errorf("calling pk.InitKZG using %s %s", baseDir, kzgExt)
		}
	}

	_, nbSecretVariables, nbPublicVariables := circuit.ccs.GetNbVariables()
	if circuit.backendID == backend.GROTH16 {
		circuit.fullWitnessSize = 4 + int(nbPublicVariables+nbSecretVariables-1)*circuit.ccs.FrSize()
		circuit.publicWitnessSize = 4 + int(nbPublicVariables-1)*circuit.ccs.FrSize()
	} else if circuit.backendID == backend.PLONK {
		circuit.fullWitnessSize = 4 + int(nbPublicVariables+nbSecretVariables)*circuit.ccs.FrSize()
		circuit.publicWitnessSize = 4 + int(nbPublicVariables)*circuit.ccs.FrSize()
	}

	s.circuits[circuitID] = circuit

	s.log.Infow("successfully loaded circuit", "circuitID", circuitID)

	return nil
}

func loadGnarkObject(o io.ReaderFrom, filePath string) error {
	file, err := os.Open(filePath)
	if err != nil {
		return err
	}
	_, err = o.ReadFrom(file)
	file.Close()
	return err
}<|MERGE_RESOLUTION|>--- conflicted
+++ resolved
@@ -295,16 +295,10 @@
 		return err
 	}
 
-<<<<<<< HEAD
-	curves := []ecc.ID{ecc.BN254, ecc.BLS12_381, ecc.BLS12_377, ecc.BW6_761, ecc.BLS24_315, ecc.BW6_633}
-	for _, curve := range curves {
-		curveDir := filepath.Join(s.circuitDir, curve.String())
-=======
 	for _, b := range backend.Implemented() {
 		backendDir := filepath.Join(s.circuitDir, b.String())
 		for _, curve := range ecc.Implemented() {
 			curveDir := filepath.Join(backendDir, curve.String())
->>>>>>> 5533ed27
 
 			subDirectories, err := ioutil.ReadDir(curveDir)
 			if err != nil {
