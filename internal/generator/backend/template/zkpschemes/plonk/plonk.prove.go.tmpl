import (
	"math/big"

	{{ template "import_fr" . }}
	{{ template "import_polynomial" . }}
	{{ template "import_kzg" . }}
	{{ template "import_fft" . }}
	{{ template "import_witness" . }}
	{{ template "import_backend_cs" . }}

	"github.com/consensys/gnark-crypto/fiat-shamir"
)

type Proof struct {

	// Commitments to the solution vectors
	LRO [3]kzg.Digest

	// Commitment to Z, the permutation polynomial
	Z kzg.Digest

	// Commitments to h1, h2, h3 such that h = h1 + Xh2 + X**2h3 is the quotient polynomial
	H [3]kzg.Digest

	// Batch opening proof of h1 + zeta*h2 + zeta**2h3, linearizedPolynomial, l, r, o, s1, s2
	BatchedProof kzg.BatchProofsSinglePoint

	// Opening proof of Z at zeta*mu
	ZShiftedOpening kzg.Proof
}


// Prove from the public data
func Prove(spr *cs.SparseR1CS, pk *ProvingKey, fullWitness {{toLower .CurveID}}witness.Witness) (*Proof, error) {

	// create a transcript manager to apply Fiat Shamir
	fs := fiatshamir.NewTranscript(fiatshamir.SHA256, "gamma", "alpha", "zeta")

	// result
	proof := &Proof{}

	// compute the solution
	solution, err := spr.Solve(fullWitness)
	if err != nil {
		return nil, err
	}

	// query l, r, o in Lagrange basis
	ll, lr, lo := computeLROBis(spr, pk, solution)

	// save ll, lr, lo, and make a copy of them in canonical basis.
	// We commit them and derive gamma from them.
	sizeCommon := int64(pk.DomainNum.Cardinality)
	cl := make(polynomial.Polynomial, sizeCommon)
	cr := make(polynomial.Polynomial, sizeCommon)
	co := make(polynomial.Polynomial, sizeCommon)
	copy(cl, ll)
	copy(cr, lr)
	copy(co, lo)
	pk.DomainNum.FFTInverse(cl, fft.DIF, 0)
	pk.DomainNum.FFTInverse(cr, fft.DIF, 0)
	pk.DomainNum.FFTInverse(co, fft.DIF, 0)
	fft.BitReverse(cl)
	fft.BitReverse(cr)
	fft.BitReverse(co)

	// derive gamma from the Comm(l), Comm(r), Comm(o)
	if proof.LRO[0], err = pk.Vk.KZG.Commit(cl); err != nil {
		return nil, err
	}
	if proof.LRO[1], err = pk.Vk.KZG.Commit(cr); err != nil {
		return nil, err
	}
	if proof.LRO[2], err = pk.Vk.KZG.Commit(co); err != nil {
		return nil, err
	}
	if err = fs.Bind("gamma", proof.LRO[0].Marshal()); err != nil {
		return nil, err
	}
	if err = fs.Bind("gamma", proof.LRO[1].Marshal()); err != nil {
		return nil, err
	}
	if err = fs.Bind("gamma", proof.LRO[2].Marshal()); err != nil {
		return nil, err
	}
	bgamma, err := fs.ComputeChallenge("gamma")
	if err != nil {
		return nil, err
	}
	var gamma fr.Element
	gamma.SetBytes(bgamma)

	// compute Z, the permutation accumulator polynomial, in Lagrange basis
	z := computeZBis(ll, lr, lo, pk, gamma)

	// compute Z(uX), in Lagrange basis
	zu := shitZBis(z)

	// compute the evaluations of l, r, o on odd cosets of (Z/8mZ)/(Z/mZ)
	evalL := make([]fr.Element, 4*pk.DomainNum.Cardinality)
	evalR := make([]fr.Element, 4*pk.DomainNum.Cardinality)
	evalO := make([]fr.Element, 4*pk.DomainNum.Cardinality)
	evaluateCosetsBis(cl, evalL, &pk.DomainNum)
	evaluateCosetsBis(cr, evalR, &pk.DomainNum)
	evaluateCosetsBis(co, evalO, &pk.DomainNum)

	// compute qk in canonical basis, completed with the public inputs
	qkFullC := make(polynomial.Polynomial, sizeCommon)
	copy(qkFullC, fullWitness[:spr.NbPublicVariables])
	copy(qkFullC[spr.NbPublicVariables:], pk.LQk[spr.NbPublicVariables:])
	pk.DomainNum.FFTInverse(qkFullC, fft.DIF, 0)
	fft.BitReverse(qkFullC)

	// compute the evaluation of qlL+qrR+qmL.R+qoO+k on the odd cosets of (Z/8mZ)/(Z/mZ)
	constraintsInd := evalConstraintsBis(pk, evalL, evalR, evalO, qkFullC)

	// put back z, zu in canonical basis
	pk.DomainNum.FFTInverse(z, fft.DIF, 0)
	pk.DomainNum.FFTInverse(zu, fft.DIF, 0)
	fft.BitReverse(z)
	fft.BitReverse(zu)

	// evaluate z, zu on the odd cosets of (Z/8mZ)/(Z/mZ)
	evalZ := make([]fr.Element, 4*pk.DomainNum.Cardinality)
	evalZu := make([]fr.Element, 4*pk.DomainNum.Cardinality)
	evaluateCosetsBis(z, evalZ, &pk.DomainNum)
	evaluateCosetsBis(zu, evalZu, &pk.DomainNum)

	// compute zu*g1*g2*g3-z*f1*f2*f3 on the odd cosets of (Z/8mZ)/(Z/mZ)
	constraintsOrdering := evalConstraintOrderingBis(pk, evalZ, evalZu, evalL, evalR, evalO, gamma)

	// compute L1*(z-1) on the odd cosets of (Z/8mZ)/(Z/mZ)
	startsAtOne := evalStartsAtOneBis(pk, evalZ)

	// commit to Z
	if proof.Z, err = pk.Vk.KZG.Commit(z); err != nil {
		return nil, err
	}

	// derive alpha from the Comm(l), Comm(r), Comm(o), Com(Z)
	if err = fs.Bind("alpha", proof.Z.Marshal()); err != nil {
		return nil, err
	}
	balpha, err := fs.ComputeChallenge("alpha")
	if err != nil {
		return nil, err
	}
	var alpha fr.Element
	alpha.SetBytes(balpha)

	// compute h in canonical form
	h1, h2, h3 := computeHBis(pk, constraintsInd, constraintsOrdering, startsAtOne, alpha)

	// commit to h (3 commitments h1 + x**n*h2 + x**2n*h3)
	if proof.H[0], err = pk.Vk.KZG.Commit(h1); err != nil {
		return nil, err
	}
	if proof.H[1], err = pk.Vk.KZG.Commit(h2); err != nil {
		return nil, err
	}
	if proof.H[2], err = pk.Vk.KZG.Commit(h3); err != nil {
		return nil, err
	}

	// derive zeta, the point of evaluation
	if err = fs.Bind("zeta", proof.H[0].Marshal()); err != nil {
		return nil, err
	}
	if err = fs.Bind("zeta", proof.H[1].Marshal()); err != nil {
		return nil, err
	}
	if err = fs.Bind("zeta", proof.H[2].Marshal()); err != nil {
		return nil, err
	}
	bzeta, err := fs.ComputeChallenge("zeta")
	if err != nil {
		return nil, err
	}
	var zeta fr.Element
	zeta.SetBytes(bzeta)

	// open Z at zeta*z
	var zetaShifted fr.Element
	zetaShifted.Mul(&zeta, &pk.Vk.Generator)
	proof.ZShiftedOpening, _ = pk.Vk.KZG.Open(
		&zetaShifted,
		z,
	)
	
	zuzeta := proof.ZShiftedOpening.ClaimedValue

	// compute evaluations of l, r, o, z at zeta
	var lzeta, rzeta, ozeta fr.Element
	lzeta.SetInterface(cl.Eval(&zeta))
	rzeta.SetInterface(cr.Eval(&zeta))
	ozeta.SetInterface(co.Eval(&zeta))

	// compute the linearization polynomial r at zeta (goal: save committing separately to z, ql, qr, qm, qo, k)
	linearizedPolynomial := computeLinearizedPolynomial(
		lzeta,
		rzeta,
		ozeta,
		alpha,
		gamma,
		zeta,
		zuzeta,
		z,
		pk,
	)

	// foldedHDigest = Comm(h1) + zeta**m*Comm(h2) + zeta**2m*Comm(h3)
	var bZetaPowerm big.Int
	sizeBigInt := big.NewInt(sizeCommon)
	var zetaPowerm fr.Element
	zetaPowerm.Exp(zeta, sizeBigInt)
	zetaPowerm.ToBigIntRegular(&bZetaPowerm)
	foldedHDigest := proof.H[2]
	foldedHDigest.ScalarMultiplication(&foldedHDigest, &bZetaPowerm)
	foldedHDigest.Add(&foldedHDigest, &proof.H[1])     // zeta**m*Comm(h3)
	foldedHDigest.ScalarMultiplication(&foldedHDigest, &bZetaPowerm) // zeta**2m*Comm(h3) + zeta**m*Comm(h2)
	foldedHDigest.Add(&foldedHDigest, &proof.H[0])     // zeta**2m*Comm(h3) + zeta**m*Comm(h2) + Comm(h1)

	// foldedH = h1 + zeta*h2 + zeta**2*h3
	foldedH := h3.Clone()
	foldedH.ScaleInPlace(&zetaPowerm) // zeta**m*h3
	foldedH.Add(foldedH, h2)         // zeta**m*h3+h2
	foldedH.ScaleInPlace(&zetaPowerm) // zeta**2m*h3+h2*zeta**m
	foldedH.Add(foldedH, h1)         // zeta**2m*h3+zeta**m*h2 + h1
	// foldedH correct

	// TODO @gbotrel @thomas check errors.

	// TODO this commitment is only necessary to derive the challenge, we should
	// be able to avoid doing it and get the challenge in another way
	linearizedPolynomialDigest, _ := pk.Vk.KZG.Commit(linearizedPolynomial)

	// Batch open the first list of polynomials
	proof.BatchedProof, _ = pk.Vk.KZG.BatchOpenSinglePoint(
		&zeta,
		[]kzg.Digest{
			foldedHDigest,
			linearizedPolynomialDigest,
			proof.LRO[0],
			proof.LRO[1],
			proof.LRO[2],
			pk.Vk.S[0],
			pk.Vk.S[1],
		},
		[]polynomial.Polynomial{
			foldedH,
			linearizedPolynomial,
			cl,
			cr,
			co,
			pk.CS1,
			pk.CS2,
		},
	)

	return proof, nil

}


// computeLROBis extracts the solution l, r, o, and returns it in lagrange form.
// solution = [ public | secret | internal ]
func computeLROBis(spr *cs.SparseR1CS, pk *ProvingKey, solution []fr.Element) (polynomial.Polynomial, polynomial.Polynomial, polynomial.Polynomial) {

	s := int(pk.DomainNum.Cardinality)

	var l, r, o polynomial.Polynomial
	l = make([]fr.Element, s)
	r = make([]fr.Element, s)
	o = make([]fr.Element, s)

	for i := 0; i < spr.NbPublicVariables; i++ { // placeholders
		l[i].Set(&solution[i])
		r[i].Set(&solution[0])
		o[i].Set(&solution[0])
	}
	offset := spr.NbPublicVariables
	for i := 0; i < len(spr.Constraints); i++ { // constraints
		l[offset+i].Set(&solution[spr.Constraints[i].L.VariableID()])
		r[offset+i].Set(&solution[spr.Constraints[i].R.VariableID()])
		o[offset+i].Set(&solution[spr.Constraints[i].O.VariableID()])
	}
	offset += len(spr.Constraints)
	for i := 0; i < len(spr.Assertions); i++ { // assertions
		l[offset+i].Set(&solution[spr.Assertions[i].L.VariableID()])
		r[offset+i].Set(&solution[spr.Assertions[i].R.VariableID()])
		o[offset+i].Set(&solution[spr.Assertions[i].O.VariableID()])
	}
	offset += len(spr.Assertions)
	for i := 0; i < s-offset; i++ { // offset to reach 2**n constraints (where the id of l,r,o is 0, so we assign solution[0])
		l[offset+i].Set(&solution[0])
		r[offset+i].Set(&solution[0])
		o[offset+i].Set(&solution[0])
	}

	return l, r, o

}

// computeZBis computes Z (in Lagrange basis), where:
//
// * Z of degree n (domainNum.Cardinality)
// * Z(1)=1
// 								   (l_i+z**i+gamma)*(r_i+u*z**i+gamma)*(o_i+u**2z**i+gamma)
//	* for i>0: Z(u**i) = Pi_{k<i} -------------------------------------------------------
//								     (l_i+s1+gamma)*(r_i+s2+gamma)*(o_i+s3+gamma)
//
//	* l, r, o are the solution in Lagrange basis
func computeZBis(l, r, o polynomial.Polynomial, pk *ProvingKey, gamma fr.Element) polynomial.Polynomial {

	z := make(polynomial.Polynomial, pk.DomainNum.Cardinality)
	nbElmts := int(pk.DomainNum.Cardinality)

	var f [3]fr.Element
	var g [3]fr.Element
	var u [3]fr.Element
	u[0].SetOne()
	u[1].Set(&pk.Vk.Shifter[0])
	u[2].Set(&pk.Vk.Shifter[1])

	z[0].SetOne()

	for i := 0; i < nbElmts-1; i++ {

		f[0].Add(&l[i], &u[0]).Add(&f[0], &gamma) //l_i+z**i+gamma
		f[1].Add(&r[i], &u[1]).Add(&f[1], &gamma) //r_i+u*z**i+gamma
		f[2].Add(&o[i], &u[2]).Add(&f[2], &gamma) //o_i+u**2*z**i+gamma

		g[0].Add(&l[i], &pk.LS1[i]).Add(&g[0], &gamma) //l_i+z**i+gamma
		g[1].Add(&r[i], &pk.LS2[i]).Add(&g[1], &gamma) //r_i+u*z**i+gamma
		g[2].Add(&o[i], &pk.LS3[i]).Add(&g[2], &gamma) //o_i+u**2*z**i+gamma

		f[0].Mul(&f[0], &f[1]).Mul(&f[0], &f[2]) // (l_i+z**i+gamma)*(r_i+u*z**i+gamma)*(o_i+u**2z**i+gamma)
		g[0].Mul(&g[0], &g[1]).Mul(&g[0], &g[2]) //  (l_i+s1+gamma)*(r_i+s2+gamma)*(o_i+s3+gamma)

		z[i+1].Mul(&z[i], &f[0]).Div(&z[i+1], &g[0])

		u[0].Mul(&u[0], &pk.DomainNum.Generator) // z**i -> z**i+1
		u[1].Mul(&u[1], &pk.DomainNum.Generator) // u*z**i -> u*z**i+1
		u[2].Mul(&u[2], &pk.DomainNum.Generator) // u**2*z**i -> u**2*z**i+1
	}

	return z

}

// evalConstraintsBis computes the evaluation of lL+qrR+qqmL.R+qoO+k on
// the odd cosets of (Z/8mZ)/(Z/mZ), where m=nbConstraints+nbAssertions.
func evalConstraintsBis(pk *ProvingKey, evalL, evalR, evalO, qk []fr.Element) []fr.Element {

	res := make([]fr.Element, 4*pk.DomainNum.Cardinality)

	// evaluates ql, qr, qm, qo, k on the odd cosets of (Z/8mZ)/(Z/mZ)
<<<<<<< HEAD
	evalQl := make([]fr.Element, 4*publicData.DomainNum.Cardinality)
	evalQr := make([]fr.Element, 4*publicData.DomainNum.Cardinality)
	evalQm := make([]fr.Element, 4*publicData.DomainNum.Cardinality)
	evalQo := make([]fr.Element, 4*publicData.DomainNum.Cardinality)
	evalQk := make([]fr.Element, 4*publicData.DomainNum.Cardinality)
	evaluateCosets(publicData.Ql, evalQl, &publicData.DomainNum)
	evaluateCosets(publicData.Qr, evalQr, &publicData.DomainNum)
	evaluateCosets(publicData.Qm, evalQm, &publicData.DomainNum)
	evaluateCosets(publicData.Qo, evalQo, &publicData.DomainNum)
	evaluateCosets(publicData.Qk, evalQk, &publicData.DomainNum)
=======
	evalQl := make([]fr.Element, 4*pk.DomainNum.Cardinality)
	evalQr := make([]fr.Element, 4*pk.DomainNum.Cardinality)
	evalQm := make([]fr.Element, 4*pk.DomainNum.Cardinality)
	evalQo := make([]fr.Element, 4*pk.DomainNum.Cardinality)
	evalQk := make([]fr.Element, 4*pk.DomainNum.Cardinality)
	evaluateCosetsBis(pk.Ql, evalQl, &pk.DomainNum)
	evaluateCosetsBis(pk.Qr, evalQr, &pk.DomainNum)
	evaluateCosetsBis(pk.Qm, evalQm, &pk.DomainNum)
	evaluateCosetsBis(pk.Qo, evalQo, &pk.DomainNum)
	evaluateCosetsBis(qk, evalQk, &pk.DomainNum)
>>>>>>> c08d25d8

	// computes the evaluation of qrR+qlL+qmL.R+qoO+k on the odd cosets
	// of (Z/8mZ)/(Z/mZ)
	var acc, buf fr.Element
	for i := uint64(0); i < 4*pk.DomainNum.Cardinality; i++ {

		acc.Mul(&evalQl[i], &evalL[i]) // ql.l

		buf.Mul(&evalQr[i], &evalR[i])
		acc.Add(&acc, &buf) // ql.l + qr.r

		buf.Mul(&evalQm[i], &evalL[i]).Mul(&buf, &evalR[i])
		acc.Add(&acc, &buf) // ql.l + qr.r + qm.l.r

		buf.Mul(&evalQo[i], &evalO[i])
		acc.Add(&acc, &buf)          // ql.l + qr.r + qm.l.r + qo.o
		res[i].Add(&acc, &evalQk[i]) // ql.l + qr.r + qm.l.r + qo.o + k
	}

	return res
}

// evalIDCosetsBis id, uid, u**2id on the odd cosets of (Z/8mZ)/(Z/mZ)
func evalIDCosetsBis(pk *ProvingKey) (id, uid, uuid polynomial.Polynomial) {

	// evaluation of id, uid, u**id on the cosets
	id = make([]fr.Element, 4*pk.DomainNum.Cardinality)
	c := int(pk.DomainNum.Cardinality)
	id[0].SetOne()
	id[1].SetOne()
	id[2].SetOne()
	id[3].SetOne()
	for i := 1; i < c; i++ {
		id[4*i].Mul(&id[4*(i-1)], &pk.DomainNum.Generator)
		id[4*i+1].Set(&id[4*i])
		id[4*i+2].Set(&id[4*i])
		id[4*i+3].Set(&id[4*i])
	}
	// at this stage, id = [1,1,1,1,|z,z,z,z|,...,|z**n-1,z**n-1,z**n-1,z**n-1]

	var uu fr.Element
	uu.Square(&pk.DomainNum.FinerGenerator)
	var u [4]fr.Element
	u[0].Set(&pk.DomainNum.FinerGenerator)                // u
	u[1].Mul(&u[0], &uu)                                  // u**3
	u[2].Mul(&u[1], &uu)                                  // u**5
	u[3].Mul(&u[2], &uu)                                  // u**7
	uid = make([]fr.Element, 4*pk.DomainNum.Cardinality)  // shifter[0]*ID evaluated on odd cosets of (Z/8mZ)/(Z/mZ)
	uuid = make([]fr.Element, 4*pk.DomainNum.Cardinality) // shifter[1]*ID evaluated on odd cosets of (Z/8mZ)/(Z/mZ)
	for i := 0; i < c; i++ {

		id[4*i].Mul(&id[4*i], &u[0])     // coset u.<1,z,..,z**n-1>
		id[4*i+1].Mul(&id[4*i+1], &u[1]) // coset u**3.<1,z,..,z**n-1>
		id[4*i+2].Mul(&id[4*i+2], &u[2]) // coset u**5.<1,z,..,z**n-1>
		id[4*i+3].Mul(&id[4*i+3], &u[3]) // coset u**7.<1,z,..,z**n-1>

		uid[4*i].Mul(&id[4*i], &pk.Vk.Shifter[0])     // shifter[0]*ID
		uid[4*i+1].Mul(&id[4*i+1], &pk.Vk.Shifter[0]) // shifter[0]*ID
		uid[4*i+2].Mul(&id[4*i+2], &pk.Vk.Shifter[0]) // shifter[0]*ID
		uid[4*i+3].Mul(&id[4*i+3], &pk.Vk.Shifter[0]) // shifter[0]*ID

		uuid[4*i].Mul(&id[4*i], &pk.Vk.Shifter[1])     // shifter[1]*ID
		uuid[4*i+1].Mul(&id[4*i+1], &pk.Vk.Shifter[1]) // shifter[1]*ID
		uuid[4*i+2].Mul(&id[4*i+2], &pk.Vk.Shifter[1]) // shifter[1]*ID
		uuid[4*i+3].Mul(&id[4*i+3], &pk.Vk.Shifter[1]) // shifter[1]*ID

	}
	return
}

// evalConstraintOrderingBis computes the evaluation of Z(uX)g1g2g3-Z(X)f1f2f3 on the odd
// cosets of (Z/8mZ)/(Z/mZ), where m=nbConstraints+nbAssertions.
//
// z: permutation accumulator polynomial in canonical form
// l, r, o: solution, in canonical form
func evalConstraintOrderingBis(pk *ProvingKey, evalZ, evalZu, evalL, evalR, evalO polynomial.Polynomial, gamma fr.Element) polynomial.Polynomial {

	// evaluation of z, zu, s1, s2, s3, on the odd cosets of (Z/8mZ)/(Z/mZ)
<<<<<<< HEAD
	evalS1 := make([]fr.Element, 4*publicData.DomainNum.Cardinality)
	evalS2 := make([]fr.Element, 4*publicData.DomainNum.Cardinality)
	evalS3 := make([]fr.Element, 4*publicData.DomainNum.Cardinality)
	evaluateCosets(publicData.CS1, evalS1, &publicData.DomainNum)
	evaluateCosets(publicData.CS2, evalS2, &publicData.DomainNum)
	evaluateCosets(publicData.CS3, evalS3, &publicData.DomainNum)
=======
	evalS1 := make([]fr.Element, 4*pk.DomainNum.Cardinality)
	evalS2 := make([]fr.Element, 4*pk.DomainNum.Cardinality)
	evalS3 := make([]fr.Element, 4*pk.DomainNum.Cardinality)
	evaluateCosetsBis(pk.CS1, evalS1, &pk.DomainNum)
	evaluateCosetsBis(pk.CS2, evalS2, &pk.DomainNum)
	evaluateCosetsBis(pk.CS3, evalS3, &pk.DomainNum)
>>>>>>> c08d25d8

	// evalutation of ID, u*ID, u**2*ID on the odd cosets of (Z/8mZ)/(Z/mZ)
	evalID, evaluID, evaluuID := evalIDCosetsBis(pk)

	// computes Z(uX)g1g2g3l-Z(X)f1f2f3l on the odd cosets of (Z/8mZ)/(Z/mZ)
	res := make(polynomial.Polynomial, 4*pk.DomainNum.Cardinality)

	var f [3]fr.Element
	var g [3]fr.Element
	for i := 0; i < 4*int(pk.DomainNum.Cardinality); i++ {

		f[0].Add(&evalL[i], &evalID[i]).Add(&f[0], &gamma)   //l_i+z**i+gamma
		f[1].Add(&evalR[i], &evaluID[i]).Add(&f[1], &gamma)  //r_i+u*z**i+gamma
		f[2].Add(&evalO[i], &evaluuID[i]).Add(&f[2], &gamma) //o_i+u**2*z**i+gamma

		g[0].Add(&evalL[i], &evalS1[i]).Add(&g[0], &gamma) //l_i+s1+gamma
		g[1].Add(&evalR[i], &evalS2[i]).Add(&g[1], &gamma) //r_i+s2+gamma
		g[2].Add(&evalO[i], &evalS3[i]).Add(&g[2], &gamma) //o_i+s3+gamma

		f[0].Mul(&f[0], &f[1]).
			Mul(&f[0], &f[2]).
			Mul(&f[0], &evalZ[i]) // z_i*(l_i+z**i+gamma)*(r_i+u*z**i+gamma)*(o_i+u**2*z**i+gamma)

		g[0].Mul(&g[0], &g[1]).
			Mul(&g[0], &g[2]).
			Mul(&g[0], &evalZu[i]) // u*z_i*(l_i+s1+gamma)*(r_i+s2+gamma)*(o_i+s3+gamma)

		res[i].Sub(&g[0], &f[0])
	}

	return res
}

// evalStartsAtOneBis computes the evaluation of L1*(z-1) on the odd cosets
// of (Z/8mZ)/(Z/mZ).
//
// evalZ is the evaluation of z (=permutation constraint polynomial) on odd cosets of (Z/8mZ)/(Z/mZ)
func evalStartsAtOneBis(pk *ProvingKey, evalZ polynomial.Polynomial) polynomial.Polynomial {

	// computes L1 (canonical form)
	lOneLagrange := make([]fr.Element, pk.DomainNum.Cardinality)
	lOneLagrange[0].SetOne()
	pk.DomainNum.FFTInverse(lOneLagrange, fft.DIF, 0)
	fft.BitReverse(lOneLagrange)

	// evaluates L1 on the odd cosets of (Z/8mZ)/(Z/mZ)
<<<<<<< HEAD
	res := make([]fr.Element, 4*publicData.DomainNum.Cardinality)
	evaluateCosets(lOneLagrange, res, &publicData.DomainNum)
=======
	res := make([]fr.Element, 4*pk.DomainNum.Cardinality)
	evaluateCosetsBis(lOneLagrange, res, &pk.DomainNum)
>>>>>>> c08d25d8

	// // evaluates L1*(z-1) on the odd cosets of (Z/8mZ)/(Z/mZ)
	var buf, one fr.Element
	one.SetOne()
	for i := 0; i < 4*int(pk.DomainNum.Cardinality); i++ {
		buf.Sub(&evalZ[i], &one)
		res[i].Mul(&buf, &res[i])
	}

	return res
}

// evaluateCosetsBis evaluates poly (canonical form) of degree m=domainNum.Cardinality on
// the 4 odd cosets of (Z/8mZ)/(Z/mZ), so it dodges Z/mZ (+Z/2kmZ), which contains the
// vanishing set of Z.
//
// Puts the result in res (of size 4*domain.Cardinality).
//
// Both sizes of poly and res are powers of 2, len(res) = 4*len(poly).
func evaluateCosetsBis(poly, res []fr.Element, domain *fft.Domain) {

	// build a copy of poly padded with 0 so it has the length of the closest power of 2 of poly
	evaluations := make([][]fr.Element, 4)
	evaluations[0] = make([]fr.Element, domain.Cardinality)
	evaluations[1] = make([]fr.Element, domain.Cardinality)
	evaluations[2] = make([]fr.Element, domain.Cardinality)
	evaluations[3] = make([]fr.Element, domain.Cardinality)

	// evaluations[i] must contain poly in the canonical basis
	copy(evaluations[0], poly)
	copy(evaluations[1], poly)
	copy(evaluations[2], poly)
	copy(evaluations[3], poly)

	domain.FFT(evaluations[0], fft.DIF, 1)
	domain.FFT(evaluations[1], fft.DIF, 3)
	domain.FFT(evaluations[2], fft.DIF, 5)
	domain.FFT(evaluations[3], fft.DIF, 7)
	fft.BitReverse(evaluations[0])
	fft.BitReverse(evaluations[1])
	fft.BitReverse(evaluations[2])
	fft.BitReverse(evaluations[3])

	for i := uint64(0); i < domain.Cardinality; i++ {
		res[4*i].Set(&evaluations[0][i])
		res[4*i+1].Set(&evaluations[1][i])
		res[4*i+2].Set(&evaluations[2][i])
		res[4*i+3].Set(&evaluations[3][i])
	}
}

// shitZBis turns z to z(uX) (both in Lagrange basis)
func shitZBis(z polynomial.Polynomial) polynomial.Polynomial {

	res := make(polynomial.Polynomial, len(z))
	copy(res, z)

	var buf fr.Element
	buf.Set(&res[0])
	for i := 0; i < len(res)-1; i++ {
		res[i].Set(&res[i+1])
	}
	res[len(res)-1].Set(&buf)

	return res
}

// computeHBis computes h in canonical form, split as h1+X^mh2+X^2mh3 such that
//
// qlL+qrR+qmL.R+qoO+k + alpha.(zu*g1*g2*g3*l-z*f1*f2*f3*l) + alpha**2*L1*(z-1)= h.Z
// \------------------/         \------------------------/             \-----/
//    constraintsInd			    constraintOrdering					startsAtOne
//
// constraintInd, constraintOrdering are evaluated on the odd cosets of (Z/8mZ)/(Z/mZ)
func computeHBis(pk *ProvingKey, constraintsInd, constraintOrdering, startsAtOne polynomial.Polynomial, alpha fr.Element) (polynomial.Polynomial, polynomial.Polynomial, polynomial.Polynomial) {

	h := make(polynomial.Polynomial, pk.DomainH.Cardinality)

	// evaluate Z = X**m-1 on the odd cosets of (Z/8mZ)/(Z/mZ)
	var bExpo big.Int
	bExpo.SetUint64(pk.DomainNum.Cardinality)
	var u [4]fr.Element
	var uu fr.Element
	var one fr.Element
	one.SetOne()
	uu.Square(&pk.DomainNum.FinerGenerator)
	u[0].Set(&pk.DomainNum.FinerGenerator)
	u[1].Mul(&u[0], &uu)
	u[2].Mul(&u[1], &uu)
	u[3].Mul(&u[2], &uu)
	u[0].Exp(u[0], &bExpo).Sub(&u[0], &one).Inverse(&u[0]) // (X**m-1)**-1 at u
	u[1].Exp(u[1], &bExpo).Sub(&u[1], &one).Inverse(&u[1]) // (X**m-1)**-1 at u**3
	u[2].Exp(u[2], &bExpo).Sub(&u[2], &one).Inverse(&u[2]) // (X**m-1)**-1 at u**5
	u[3].Exp(u[3], &bExpo).Sub(&u[3], &one).Inverse(&u[3]) // (X**m-1)**-1 at u**7

	// evaluate qlL+qrR+qmL.R+qoO+k + alpha.(zu*g1*g2*g3*l-z*f1*f2*f3*l) + alpha**2*L1(X)(Z(X)-1)
	// on the odd cosets of (Z/8mZ)/(Z/mZ)
	for i := 0; i < 4*int(pk.DomainNum.Cardinality); i++ {
		h[i].Mul(&startsAtOne[i], &alpha).
			Add(&h[i], &constraintOrdering[i]).
			Mul(&h[i], &alpha).
			Add(&h[i], &constraintsInd[i])
	}

	// evaluate qlL+qrR+qmL.R+qoO+k + alpha.(zu*g1*g2*g3*l-z*f1*f2*f3*l)/Z
	// on the odd cosets of (Z/8mZ)/(Z/mZ)
	for i := 0; i < int(pk.DomainNum.Cardinality); i++ {
		h[4*i].Mul(&h[4*i], &u[0])
		h[4*i+1].Mul(&h[4*i+1], &u[1])
		h[4*i+2].Mul(&h[4*i+2], &u[2])
		h[4*i+3].Mul(&h[4*i+3], &u[3])
	}

	// put h in canonical form
	pk.DomainH.FFTInverse(h, fft.DIF, 1)
	fft.BitReverse(h)

	h1 := make(polynomial.Polynomial, pk.DomainNum.Cardinality)
	h2 := make(polynomial.Polynomial, pk.DomainNum.Cardinality)
	h3 := make(polynomial.Polynomial, pk.DomainNum.Cardinality)
	copy(h1, h[:pk.DomainNum.Cardinality])
	copy(h2, h[pk.DomainNum.Cardinality:2*pk.DomainNum.Cardinality])
	copy(h3, h[2*pk.DomainNum.Cardinality:3*pk.DomainNum.Cardinality])

	return h1, h2, h3

}

<<<<<<< HEAD
// ProveRaw from the public data
// TODO add a parameter to force the resolution of the system even if a constraint does not hold
func ProveRaw(spr *cs.SparseR1CS, publicData *PublicRaw, fullWitness {{ toLower .CurveID }}witness.Witness) (*ProofRaw, error) {

	// create a transcript manager to apply Fiat Shamir
	fs := fiatshamir.NewTranscript(fiatshamir.SHA256, "gamma", "alpha", "zeta")

	// result
	proof := &ProofRaw{}

	// compute the solution
	solution, _ := spr.Solve(fullWitness)

	// query l, r, o in Lagrange basis
	ll, lr, lo, partialL := ComputeLRO(spr, publicData, solution)

	// save ll, lr, lo, and make a copy of them in canonical basis.
	// We commit them and derive gamma from them.
	cl := make({{ .Package }}.Polynomial, len(ll))
	cr := make({{ .Package }}.Polynomial, len(lr))
	co := make({{ .Package }}.Polynomial, len(lo))
	copy(cl, ll)
	copy(cr, lr)
	copy(co, lo)
	publicData.DomainNum.FFTInverse(cl, fft.DIF, 0)
	publicData.DomainNum.FFTInverse(cr, fft.DIF, 0)
	publicData.DomainNum.FFTInverse(co, fft.DIF, 0)
	publicData.DomainNum.FFTInverse(partialL, fft.DIF, 0)
	fft.BitReverse(cl)
	fft.BitReverse(cr)
	fft.BitReverse(co)
	fft.BitReverse(partialL)

	// derive gamma from the Comm(l), Comm(r), Comm(o)
	var err error
	proof.CommitmentsLROZH[0], err = publicData.CommitmentScheme.Commit(&cl)
	if err != nil {
		return proof, err
	}
	proof.CommitmentsLROZH[1], err = publicData.CommitmentScheme.Commit(&cr)
	if err != nil {
		return proof, err
	}
	proof.CommitmentsLROZH[2], err = publicData.CommitmentScheme.Commit(&co)
	if err != nil {
		return proof, err
	}
	err = fs.Bind("gamma", proof.CommitmentsLROZH[0].Marshal())
	if err != nil {
		return proof, err
	}
	err = fs.Bind("gamma", proof.CommitmentsLROZH[1].Marshal())
	if err != nil {
		return proof, err
	}
	err = fs.Bind("gamma", proof.CommitmentsLROZH[2].Marshal())
	if err != nil {
		return proof, err
	}
	bgamma, err := fs.ComputeChallenge("gamma")
	if err != nil {
		return proof, err
	}
	var gamma fr.Element
	gamma.SetBytes(bgamma)

	// compute Z, the permutation accumulator polynomial, in Lagrange basis
	z := ComputeZ(ll, lr, lo, publicData, gamma)

	// compute Z(uX), in Lagrange basis
	zu := shiftZ(z)

	// compute the evaluations of l, r, o on odd cosets of (Z/8mZ)/(Z/mZ)
	evalL := make([]fr.Element, 4*publicData.DomainNum.Cardinality)
	evalR := make([]fr.Element, 4*publicData.DomainNum.Cardinality)
	evalO := make([]fr.Element, 4*publicData.DomainNum.Cardinality)
	evaluateCosets(cl, evalL, &publicData.DomainNum)
	evaluateCosets(cr, evalR, &publicData.DomainNum)
	evaluateCosets(co, evalO, &publicData.DomainNum)

	// compute the evaluation of qlL+qrR+qmL.R+qoO+k on the odd cosets of (Z/8mZ)/(Z/mZ)
	constraintsInd := evalConstraints(publicData, evalL, evalR, evalO)

	// put back z, zu in canonical basis
	publicData.DomainNum.FFTInverse(z, fft.DIF, 0)
	publicData.DomainNum.FFTInverse(zu, fft.DIF, 0)
	fft.BitReverse(z)
	fft.BitReverse(zu)

	// evaluate z, zu on the odd cosets of (Z/8mZ)/(Z/mZ)
	evalZ := make([]fr.Element, 4*publicData.DomainNum.Cardinality)
	evalZu := make([]fr.Element, 4*publicData.DomainNum.Cardinality)
	evaluateCosets(z, evalZ, &publicData.DomainNum)
	evaluateCosets(zu, evalZu, &publicData.DomainNum)

	// compute zu*g1*g2*g3-z*f1*f2*f3 on the odd cosets of (Z/8mZ)/(Z/mZ)
	constraintsOrdering := evalConstraintOrdering(publicData, evalZ, evalZu, evalL, evalR, evalO, gamma)

	// compute L1*(z-1) on the odd cosets of (Z/8mZ)/(Z/mZ)
	startsAtOne := evalStartsAtOne(publicData, evalZ)

	// commit to Z
	proof.CommitmentsLROZH[3], err = publicData.CommitmentScheme.Commit(&z)
	if err != nil {
		return proof, err
	}

	// derive alpha from the Comm(l), Comm(r), Comm(o), Com(Z)
	err = fs.Bind("alpha", proof.CommitmentsLROZH[3].Marshal())
	if err != nil {
		return proof, err
	}
	balpha, err := fs.ComputeChallenge("alpha")
	if err != nil {
		return proof, err
	}
	var alpha fr.Element
	alpha.SetBytes(balpha)

	// compute h in canonical form
	h1, h2, h3 := computeH(publicData, constraintsInd, constraintsOrdering, startsAtOne, alpha)

	// commit to h (3 commitments h1 + x**n*h2 + x**2n*h3)
	proof.CommitmentsLROZH[4], err = publicData.CommitmentScheme.Commit(&h1)
	if err != nil {
		return proof, err
	}
	proof.CommitmentsLROZH[5], err = publicData.CommitmentScheme.Commit(&h2)
	if err != nil {
		return proof, err
	}
	proof.CommitmentsLROZH[6], err = publicData.CommitmentScheme.Commit(&h3)
	if err != nil {
		return proof, err
	}

	// derive zeta, the point of evaluation
	err = fs.Bind("zeta", proof.CommitmentsLROZH[4].Marshal())
	if err != nil {
		return proof, err
	}
	err = fs.Bind("zeta", proof.CommitmentsLROZH[5].Marshal())
	if err != nil {
		return proof, err
	}
	err = fs.Bind("zeta", proof.CommitmentsLROZH[6].Marshal())
	if err != nil {
		return proof, err
	}
	bzeta, err := fs.ComputeChallenge("zeta")
	if err != nil {
		return proof, err
	}
	var zeta fr.Element
	zeta.SetBytes(bzeta)

	// compute evaluations of l, r, o, z at zeta
	proof.LROZH[0].SetInterface(partialL.Eval(&zeta).(fr.Element))
	proof.LROZH[1].SetInterface(cr.Eval(&zeta).(fr.Element))
	proof.LROZH[2].SetInterface(co.Eval(&zeta).(fr.Element))
	proof.LROZH[3].SetInterface(z.Eval(&zeta).(fr.Element))

	// compute evaluations of h1, h2, h3 at zeta (so h(zeta)=h1(zeta)+zeta^m*h2(zeta)+zeta^2m*h3(zeta))
	proof.LROZH[4].SetInterface(h1.Eval(&zeta))
	proof.LROZH[5].SetInterface(h2.Eval(&zeta))
	proof.LROZH[6].SetInterface(h3.Eval(&zeta))

	// compute evaluation of z at z*zeta
	var zzeta fr.Element
	zzeta.Mul(&zeta, &publicData.DomainNum.Generator)
	proof.ZShift.SetInterface(z.Eval(&zzeta))

	// compute batfch opening proof for l, r, o, h, z at zeta
	polynomialsToOpenAtZeta := []polynomial.Polynomial{&cl, &cr, &co, &z, &h1, &h2, &h3}
	proof.BatchOpenings, err = publicData.CommitmentScheme.BatchOpenSinglePoint(&zeta, proof.CommitmentsLROZH[:], polynomialsToOpenAtZeta)
	if err != nil {
		return proof, err
	}

	// compute opening proof for z at z*zeta
	proof.OpeningZShift, err = publicData.CommitmentScheme.Open(&zzeta, &z)
	if err != nil {
		return proof, err
	}

	return proof, nil
}
=======
// computeLinearizedPolynomial computes the linearized polynomial in canonical basis.
// The purpose is to commit and open all in one ql, qr, qm, qo, qk.
// * a, b, c are the evaluation of l, r, o at zeta
// * z is the permutation polynomial, zu is Z(uX), the shifted version of Z
// * pk is the proving key: the linearized polynomial is a linear combination of ql, qr, qm, qo, qk.
func computeLinearizedPolynomial(l, r, o, alpha, gamma, zeta, zu fr.Element, z polynomial.Polynomial, pk *ProvingKey) polynomial.Polynomial {

	// first part: individual constraints
	var rl fr.Element
	rl.Mul(&r, &l)
	_linearizedPolynomial := pk.Qm.Clone()
	_linearizedPolynomial.ScaleInPlace(&rl) // linPol = lr*Qm

	tmp := pk.Ql.Clone()
	tmp.ScaleInPlace(&l)
	_linearizedPolynomial.Add(_linearizedPolynomial, tmp) // linPol = lr*Qm + l*Ql

	tmp = pk.Qr.Clone()
	tmp.ScaleInPlace(&r)
	_linearizedPolynomial.Add(_linearizedPolynomial, tmp) // linPol = lr*Qm + l*Ql + r*Qr

	tmp = pk.Qo.Clone()
	tmp.ScaleInPlace(&o)
	_linearizedPolynomial.Add(_linearizedPolynomial, tmp) // linPol = lr*Qm + l*Ql + r*Qr + o*Qo

	_linearizedPolynomial.Add(_linearizedPolynomial, pk.CQk) // linPol = lr*Qm + l*Ql + r*Qr + o*Qo + Qk

	// second part: Z(uzeta)(a+s1+gamma)*(b+s2+gamma)*s3(X)-Z(X)(a+zeta+gamma)*(b+uzeta+gamma)*(c+u**2*zeta+gamma)
	var s1, s2, t fr.Element
	s1.SetInterface(pk.CS1.Eval(&zeta)).Add(&s1, &l).Add(&s1, &gamma) // (a+s1+gamma)
	t.SetInterface(pk.CS2.Eval(&zeta)).Add(&t, &r).Add(&t, &gamma)    // (b+s2+gamma)
	s1.Mul(&s1, &t).                                                 // (a+s1+gamma)*(b+s2+gamma)
										Mul(&s1, &zu) // (a+s1+gamma)*(b+s2+gamma)*Z(uzeta)

	s2.Add(&l, &zeta).Add(&s2, &gamma)                          // (a+z+gamma)
	t.Mul(&pk.Vk.Shifter[0], &zeta).Add(&t, &r).Add(&t, &gamma) // (b+uz+gamma)
	s2.Mul(&s2, &t)                                             // (a+z+gamma)*(b+uz+gamma)
	t.Mul(&pk.Vk.Shifter[1], &zeta).Add(&t, &o).Add(&t, &gamma) // (o+u**2z+gamma)
	s2.Mul(&s2, &t)                                             // (a+z+gamma)*(b+uz+gamma)*(c+u**2*z+gamma)
	s2.Neg(&s2)                                                 // -(a+z+gamma)*(b+uz+gamma)*(c+u**2*z+gamma)

	p1 := pk.CS3.Clone()
	p1.ScaleInPlace(&s1) // (a+s1+gamma)*(b+s2+gamma)*Z(uzeta)*s3(X)
	p2 := z.Clone()
	p2.ScaleInPlace(&s2) // -Z(X)(a+zeta+gamma)*(b+uzeta+gamma)*(c+u**2*zeta+gamma)
	p1.Add(p1, p2)
	p1.ScaleInPlace(&alpha) // alpha*( Z(uzeta)*(a+s1+gamma)*(b+s2+gamma)s3(X)-Z(X)(a+zeta+gamma)*(b+uzeta+gamma)*(c+u**2*zeta+gamma) )

	_linearizedPolynomial.Add(_linearizedPolynomial, p1)

	// third part L1(zeta)*alpha**2**Z
	var lagrange, one, den, frNbElmt fr.Element
	one.SetOne()
	nbElmt := int64(pk.DomainNum.Cardinality)
	lagrange.Set(&zeta).
		Exp(lagrange, big.NewInt(nbElmt)).
		Sub(&lagrange, &one)
	frNbElmt.SetUint64(uint64(nbElmt))
	den.Sub(&zeta, &one).
		Mul(&den, &frNbElmt).
		Inverse(&den)
	lagrange.Mul(&lagrange, &den). // L_0 = 1/m*(zeta**n-1)/(zeta-1)
					Mul(&lagrange, &alpha).
					Mul(&lagrange, &alpha) // alpha**2*L_0
	p1 = z.Clone()
	p1.ScaleInPlace(&lagrange)

	// finish the computation
	_linearizedPolynomial.Add(_linearizedPolynomial, p1)

	return _linearizedPolynomial
}
>>>>>>> c08d25d8
<|MERGE_RESOLUTION|>--- conflicted
+++ resolved
@@ -355,18 +355,6 @@
 	res := make([]fr.Element, 4*pk.DomainNum.Cardinality)
 
 	// evaluates ql, qr, qm, qo, k on the odd cosets of (Z/8mZ)/(Z/mZ)
-<<<<<<< HEAD
-	evalQl := make([]fr.Element, 4*publicData.DomainNum.Cardinality)
-	evalQr := make([]fr.Element, 4*publicData.DomainNum.Cardinality)
-	evalQm := make([]fr.Element, 4*publicData.DomainNum.Cardinality)
-	evalQo := make([]fr.Element, 4*publicData.DomainNum.Cardinality)
-	evalQk := make([]fr.Element, 4*publicData.DomainNum.Cardinality)
-	evaluateCosets(publicData.Ql, evalQl, &publicData.DomainNum)
-	evaluateCosets(publicData.Qr, evalQr, &publicData.DomainNum)
-	evaluateCosets(publicData.Qm, evalQm, &publicData.DomainNum)
-	evaluateCosets(publicData.Qo, evalQo, &publicData.DomainNum)
-	evaluateCosets(publicData.Qk, evalQk, &publicData.DomainNum)
-=======
 	evalQl := make([]fr.Element, 4*pk.DomainNum.Cardinality)
 	evalQr := make([]fr.Element, 4*pk.DomainNum.Cardinality)
 	evalQm := make([]fr.Element, 4*pk.DomainNum.Cardinality)
@@ -377,7 +365,6 @@
 	evaluateCosetsBis(pk.Qm, evalQm, &pk.DomainNum)
 	evaluateCosetsBis(pk.Qo, evalQo, &pk.DomainNum)
 	evaluateCosetsBis(qk, evalQk, &pk.DomainNum)
->>>>>>> c08d25d8
 
 	// computes the evaluation of qrR+qlL+qmL.R+qoO+k on the odd cosets
 	// of (Z/8mZ)/(Z/mZ)
@@ -456,21 +443,12 @@
 func evalConstraintOrderingBis(pk *ProvingKey, evalZ, evalZu, evalL, evalR, evalO polynomial.Polynomial, gamma fr.Element) polynomial.Polynomial {
 
 	// evaluation of z, zu, s1, s2, s3, on the odd cosets of (Z/8mZ)/(Z/mZ)
-<<<<<<< HEAD
-	evalS1 := make([]fr.Element, 4*publicData.DomainNum.Cardinality)
-	evalS2 := make([]fr.Element, 4*publicData.DomainNum.Cardinality)
-	evalS3 := make([]fr.Element, 4*publicData.DomainNum.Cardinality)
-	evaluateCosets(publicData.CS1, evalS1, &publicData.DomainNum)
-	evaluateCosets(publicData.CS2, evalS2, &publicData.DomainNum)
-	evaluateCosets(publicData.CS3, evalS3, &publicData.DomainNum)
-=======
 	evalS1 := make([]fr.Element, 4*pk.DomainNum.Cardinality)
 	evalS2 := make([]fr.Element, 4*pk.DomainNum.Cardinality)
 	evalS3 := make([]fr.Element, 4*pk.DomainNum.Cardinality)
 	evaluateCosetsBis(pk.CS1, evalS1, &pk.DomainNum)
 	evaluateCosetsBis(pk.CS2, evalS2, &pk.DomainNum)
 	evaluateCosetsBis(pk.CS3, evalS3, &pk.DomainNum)
->>>>>>> c08d25d8
 
 	// evalutation of ID, u*ID, u**2*ID on the odd cosets of (Z/8mZ)/(Z/mZ)
 	evalID, evaluID, evaluuID := evalIDCosetsBis(pk)
@@ -517,13 +495,8 @@
 	fft.BitReverse(lOneLagrange)
 
 	// evaluates L1 on the odd cosets of (Z/8mZ)/(Z/mZ)
-<<<<<<< HEAD
-	res := make([]fr.Element, 4*publicData.DomainNum.Cardinality)
-	evaluateCosets(lOneLagrange, res, &publicData.DomainNum)
-=======
 	res := make([]fr.Element, 4*pk.DomainNum.Cardinality)
 	evaluateCosetsBis(lOneLagrange, res, &pk.DomainNum)
->>>>>>> c08d25d8
 
 	// // evaluates L1*(z-1) on the odd cosets of (Z/8mZ)/(Z/mZ)
 	var buf, one fr.Element
@@ -652,195 +625,6 @@
 
 }
 
-<<<<<<< HEAD
-// ProveRaw from the public data
-// TODO add a parameter to force the resolution of the system even if a constraint does not hold
-func ProveRaw(spr *cs.SparseR1CS, publicData *PublicRaw, fullWitness {{ toLower .CurveID }}witness.Witness) (*ProofRaw, error) {
-
-	// create a transcript manager to apply Fiat Shamir
-	fs := fiatshamir.NewTranscript(fiatshamir.SHA256, "gamma", "alpha", "zeta")
-
-	// result
-	proof := &ProofRaw{}
-
-	// compute the solution
-	solution, _ := spr.Solve(fullWitness)
-
-	// query l, r, o in Lagrange basis
-	ll, lr, lo, partialL := ComputeLRO(spr, publicData, solution)
-
-	// save ll, lr, lo, and make a copy of them in canonical basis.
-	// We commit them and derive gamma from them.
-	cl := make({{ .Package }}.Polynomial, len(ll))
-	cr := make({{ .Package }}.Polynomial, len(lr))
-	co := make({{ .Package }}.Polynomial, len(lo))
-	copy(cl, ll)
-	copy(cr, lr)
-	copy(co, lo)
-	publicData.DomainNum.FFTInverse(cl, fft.DIF, 0)
-	publicData.DomainNum.FFTInverse(cr, fft.DIF, 0)
-	publicData.DomainNum.FFTInverse(co, fft.DIF, 0)
-	publicData.DomainNum.FFTInverse(partialL, fft.DIF, 0)
-	fft.BitReverse(cl)
-	fft.BitReverse(cr)
-	fft.BitReverse(co)
-	fft.BitReverse(partialL)
-
-	// derive gamma from the Comm(l), Comm(r), Comm(o)
-	var err error
-	proof.CommitmentsLROZH[0], err = publicData.CommitmentScheme.Commit(&cl)
-	if err != nil {
-		return proof, err
-	}
-	proof.CommitmentsLROZH[1], err = publicData.CommitmentScheme.Commit(&cr)
-	if err != nil {
-		return proof, err
-	}
-	proof.CommitmentsLROZH[2], err = publicData.CommitmentScheme.Commit(&co)
-	if err != nil {
-		return proof, err
-	}
-	err = fs.Bind("gamma", proof.CommitmentsLROZH[0].Marshal())
-	if err != nil {
-		return proof, err
-	}
-	err = fs.Bind("gamma", proof.CommitmentsLROZH[1].Marshal())
-	if err != nil {
-		return proof, err
-	}
-	err = fs.Bind("gamma", proof.CommitmentsLROZH[2].Marshal())
-	if err != nil {
-		return proof, err
-	}
-	bgamma, err := fs.ComputeChallenge("gamma")
-	if err != nil {
-		return proof, err
-	}
-	var gamma fr.Element
-	gamma.SetBytes(bgamma)
-
-	// compute Z, the permutation accumulator polynomial, in Lagrange basis
-	z := ComputeZ(ll, lr, lo, publicData, gamma)
-
-	// compute Z(uX), in Lagrange basis
-	zu := shiftZ(z)
-
-	// compute the evaluations of l, r, o on odd cosets of (Z/8mZ)/(Z/mZ)
-	evalL := make([]fr.Element, 4*publicData.DomainNum.Cardinality)
-	evalR := make([]fr.Element, 4*publicData.DomainNum.Cardinality)
-	evalO := make([]fr.Element, 4*publicData.DomainNum.Cardinality)
-	evaluateCosets(cl, evalL, &publicData.DomainNum)
-	evaluateCosets(cr, evalR, &publicData.DomainNum)
-	evaluateCosets(co, evalO, &publicData.DomainNum)
-
-	// compute the evaluation of qlL+qrR+qmL.R+qoO+k on the odd cosets of (Z/8mZ)/(Z/mZ)
-	constraintsInd := evalConstraints(publicData, evalL, evalR, evalO)
-
-	// put back z, zu in canonical basis
-	publicData.DomainNum.FFTInverse(z, fft.DIF, 0)
-	publicData.DomainNum.FFTInverse(zu, fft.DIF, 0)
-	fft.BitReverse(z)
-	fft.BitReverse(zu)
-
-	// evaluate z, zu on the odd cosets of (Z/8mZ)/(Z/mZ)
-	evalZ := make([]fr.Element, 4*publicData.DomainNum.Cardinality)
-	evalZu := make([]fr.Element, 4*publicData.DomainNum.Cardinality)
-	evaluateCosets(z, evalZ, &publicData.DomainNum)
-	evaluateCosets(zu, evalZu, &publicData.DomainNum)
-
-	// compute zu*g1*g2*g3-z*f1*f2*f3 on the odd cosets of (Z/8mZ)/(Z/mZ)
-	constraintsOrdering := evalConstraintOrdering(publicData, evalZ, evalZu, evalL, evalR, evalO, gamma)
-
-	// compute L1*(z-1) on the odd cosets of (Z/8mZ)/(Z/mZ)
-	startsAtOne := evalStartsAtOne(publicData, evalZ)
-
-	// commit to Z
-	proof.CommitmentsLROZH[3], err = publicData.CommitmentScheme.Commit(&z)
-	if err != nil {
-		return proof, err
-	}
-
-	// derive alpha from the Comm(l), Comm(r), Comm(o), Com(Z)
-	err = fs.Bind("alpha", proof.CommitmentsLROZH[3].Marshal())
-	if err != nil {
-		return proof, err
-	}
-	balpha, err := fs.ComputeChallenge("alpha")
-	if err != nil {
-		return proof, err
-	}
-	var alpha fr.Element
-	alpha.SetBytes(balpha)
-
-	// compute h in canonical form
-	h1, h2, h3 := computeH(publicData, constraintsInd, constraintsOrdering, startsAtOne, alpha)
-
-	// commit to h (3 commitments h1 + x**n*h2 + x**2n*h3)
-	proof.CommitmentsLROZH[4], err = publicData.CommitmentScheme.Commit(&h1)
-	if err != nil {
-		return proof, err
-	}
-	proof.CommitmentsLROZH[5], err = publicData.CommitmentScheme.Commit(&h2)
-	if err != nil {
-		return proof, err
-	}
-	proof.CommitmentsLROZH[6], err = publicData.CommitmentScheme.Commit(&h3)
-	if err != nil {
-		return proof, err
-	}
-
-	// derive zeta, the point of evaluation
-	err = fs.Bind("zeta", proof.CommitmentsLROZH[4].Marshal())
-	if err != nil {
-		return proof, err
-	}
-	err = fs.Bind("zeta", proof.CommitmentsLROZH[5].Marshal())
-	if err != nil {
-		return proof, err
-	}
-	err = fs.Bind("zeta", proof.CommitmentsLROZH[6].Marshal())
-	if err != nil {
-		return proof, err
-	}
-	bzeta, err := fs.ComputeChallenge("zeta")
-	if err != nil {
-		return proof, err
-	}
-	var zeta fr.Element
-	zeta.SetBytes(bzeta)
-
-	// compute evaluations of l, r, o, z at zeta
-	proof.LROZH[0].SetInterface(partialL.Eval(&zeta).(fr.Element))
-	proof.LROZH[1].SetInterface(cr.Eval(&zeta).(fr.Element))
-	proof.LROZH[2].SetInterface(co.Eval(&zeta).(fr.Element))
-	proof.LROZH[3].SetInterface(z.Eval(&zeta).(fr.Element))
-
-	// compute evaluations of h1, h2, h3 at zeta (so h(zeta)=h1(zeta)+zeta^m*h2(zeta)+zeta^2m*h3(zeta))
-	proof.LROZH[4].SetInterface(h1.Eval(&zeta))
-	proof.LROZH[5].SetInterface(h2.Eval(&zeta))
-	proof.LROZH[6].SetInterface(h3.Eval(&zeta))
-
-	// compute evaluation of z at z*zeta
-	var zzeta fr.Element
-	zzeta.Mul(&zeta, &publicData.DomainNum.Generator)
-	proof.ZShift.SetInterface(z.Eval(&zzeta))
-
-	// compute batfch opening proof for l, r, o, h, z at zeta
-	polynomialsToOpenAtZeta := []polynomial.Polynomial{&cl, &cr, &co, &z, &h1, &h2, &h3}
-	proof.BatchOpenings, err = publicData.CommitmentScheme.BatchOpenSinglePoint(&zeta, proof.CommitmentsLROZH[:], polynomialsToOpenAtZeta)
-	if err != nil {
-		return proof, err
-	}
-
-	// compute opening proof for z at z*zeta
-	proof.OpeningZShift, err = publicData.CommitmentScheme.Open(&zzeta, &z)
-	if err != nil {
-		return proof, err
-	}
-
-	return proof, nil
-}
-=======
 // computeLinearizedPolynomial computes the linearized polynomial in canonical basis.
 // The purpose is to commit and open all in one ql, qr, qm, qo, qk.
 // * a, b, c are the evaluation of l, r, o at zeta
@@ -913,4 +697,3 @@
 
 	return _linearizedPolynomial
 }
->>>>>>> c08d25d8
