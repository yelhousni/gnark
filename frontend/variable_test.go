--- conflicted
+++ resolved
@@ -12,28 +12,15 @@
 func TestStructTags(t *testing.T) {
 
 	testParseType := func(input interface{}, expected map[string]backend.Visibility) {
-
 		collected := make(map[string]backend.Visibility)
-<<<<<<< HEAD
-
-		var collectHandler leafHandler = func(visibility backend.Visibility, name string, tInput reflect.Value, canInterfaceParent bool) error {
-			if _, ok := collected[name]; ok {
-				return errors.New("duplicate name collected")
-			}
-			if canInterfaceParent {
-				collected[name] = visibility
-			}
-=======
 		var collectHandler leafHandler = func(visibility backend.Visibility, name string, tInput reflect.Value) error {
 			if _, ok := collected[name]; ok {
 				return errors.New("duplicate name collected")
 			}
 			collected[name] = visibility
->>>>>>> 39a66c4c
 			return nil
 		}
-
-		if err := parseType(input, "", backend.Unset, true, collectHandler); err != nil {
+		if err := parseType(input, "", backend.Unset, collectHandler); err != nil {
 			t.Fatal(err)
 		}
 
@@ -47,9 +34,6 @@
 			delete(collected, k)
 		}
 		if len(collected) != 0 {
-			for k := range collected {
-				fmt.Println(k)
-			}
 			t.Fatal("collected more variable than expected")
 		}
 
